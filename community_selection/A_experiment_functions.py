--- conflicted
+++ resolved
@@ -218,13 +218,6 @@
     print("\nGenerating initial plate")
     plate.N = sample_from_pool(plate.N, scale = assumptions["scale"], inocula = params_simulation["n_inoc"])
     
-<<<<<<< HEAD
-=======
-    ## Add the attributes that are essential to the function measurement to the plate objects 
-    print("\nAdding attributes that are essential to the community function to the plate object")
-    plate = add_community_function(plate, dynamics, assumptions, params_simulation)
-
->>>>>>> 1c85d41d
     # Update the supplied resource if assumptions["rich_medium"]
     if assumptions["rich_medium"]:
         plate.R = make_rich_medium(plate.R, assumptions)
@@ -652,9 +645,9 @@
     # Interactive functions, f2 and f4
     setattr(plate, "interaction_function", params_simulation["interaction_function"]) # Interactive function for interactive community function
 
-    # Invasion function, f5
-    if params_simulation["selected_function"] == "f5_invader_growth":
-        # Make 10960 communities and pick the best grown one as the focal invader community
+    # Invasion function f5 and resident function f6
+    if (params_simulation["selected_function"] == "f5_invader_growth") or (params_simulation["selected_function"] == "f6_resident_growth"):
+    # Make 96 communities and pick the best grown one as the focal invader community
         assumptions_invasion = assumptions.copy()
         assumptions_invasion.update({"n_wells": 96, "n_inoc": 1})
         params_invasion = MakeParams(assumptions_invasion)
@@ -662,17 +655,17 @@
         plate_invasion = Community(init_state_invasion, dynamics, params_invasion, scale = assumptions_invasion["scale"], parallel = True)
         plate_invasion.N = assumptions["n_inoc"] * sample_from_pool(plate_invasion.N, scale = assumptions_invasion["scale"], inocula = assumptions_invasion["n_inoc"]) # Sample one cell (one species) as the invader)
         if assumptions["rich_medium"]:
-            plate_invasion.R = make_rich_medium(plate_invasion.R, assumptions)
-            plate_invasion.R0 = make_rich_medium(plate_invasion.R, assumptions) # R0 for refreshing media on passaging if "refresh_resoruce" is turned on 
+            plate_invasion.R = make_rich_medium(plate_invasion.R, assumptions_invasion)
+            plate_invasion.R0 = make_rich_medium(plate_invasion.R, assumptions_invasion) # R0 for refreshing media on passaging if "refresh_resoruce" is turned on 
 
         # Save the t0 plate
         plate_invasion_t0 = plate_invasion.N.copy()
 
-        print("\nStabilizing the invader community for function f5_invader_growth. Passage for " + str(assumptions_invasion["n_transfer"] - assumptions_invasion["n_transfer_selection"]) + " transfers." + "The invader plate has ", str(assumptions_invasion["n_wells"]), " wells.")
+        print("\nStabilizing the invader (or resident) community. Passage for " + str(assumptions_invasion["n_transfer"] - assumptions_invasion["n_transfer_selection"]) + " transfers." + "The plate has ", str(assumptions_invasion["n_wells"]), " wells.")
 
         # Grow the invader plate 
         for i in range(0, assumptions_invasion["n_transfer"] - assumptions_invasion["n_transfer_selection"]):
-            plate_invasion.Propagate(params_simulation["n_propagation"])
+            plate_invasion.Propagate(assumptions_invasion["n_propagation"])
             plate_invasion.Passage(np.eye(assumptions_invasion["n_wells"]) * assumptions_invasion["dilution"])
 
             if (i % 5) == 0:
@@ -692,64 +685,16 @@
             temp_df_t0["W" + str(i)] = temp_column_t0
             temp_df_t1["W" + str(i)] = temp_column_t1
 
-        print("Finished passaging the invader community. The invader community has " + str(np.sum(temp_column_t1>0)) + " species.")
-    
-        # Add the invasion plate to the attr of community
-        setattr(plate, "invasion_plate_t0", temp_df_t0)
-        setattr(plate, "invasion_plate_t1", temp_df_t1)
-    
-    if params_simulation["selected_function"] == "f6_resident_growth":
-        # Make 96 communities and pick the best grown one as the focal resident community
-        assumptions_resident = assumptions.copy()
-        assumptions_resident.update({"n_wells": 96, "n_inoc": 1})
-        params_resident = MakeParams(assumptions_resident)
-        init_state_resident = MakeInitialState(assumptions_resident)
-        plate_resident = Community(init_state_resident, dynamics, params_resident, scale = assumptions_resident["scale"], parallel = True)
-        plate_resident.N = assumptions["n_inoc"] * sample_from_pool(plate_resident.N, scale = assumptions_resident["scale"], inocula = assumptions_resident["n_inoc"]) # Sample one cell (one species) as the invader)
-        plate_resident.R = plate.R0.copy(); plate_resident.R0 = plate.R0.copy()
-        if assumptions["rich_medium"]:
-            plate_resident.R = make_rich_medium(plate_resident.R, assumptions)
-            plate_resident.R0 = make_rich_medium(plate_resident.R, assumptions) # R0 for refreshing media on passaging if "refresh_resoruce" is turned on 
-
-        # Save the t0 plate
-        plate_resident_t0 = plate_resident.N.copy()
-<<<<<<< HEAD
-=======
-        
-        print("\nStabilizing the resident community for function f6_resident_growth. Passage for " + str(assumptions_resident["n_transfer"] - assumptions_resident["n_transfer_selection"]) + " trasnfers.")
->>>>>>> 1c85d41d
-
-
-        print("\nStabilizing the invader community for function f6_resident_growth. Passage for " + str(assumptions_resident["n_transfer"] - assumptions_resident["n_transfer_selection"]) + " transfers." + "The resident plate has ", str(assumptions_resident["n_wells"]), " wells.")
-
-        # Grow the invader plate 
-        for i in range(0, assumptions_resident["n_transfer"] - assumptions_resident["n_transfer_selection"]):
-            plate_invasion.Propagate(params_simulation["n_propagation"])
-            plate_invasion.Passage(np.eye(assumptions_resident["n_wells"]) * assumptions_resident["dilution"])
-
-            if (i % 5) == 0:
-                print("Passaging resident community. Transfer " + str(i + 1))
-
-        # Save the t1 plate
-        plate_resident_t1 = plate_resident.N.copy()
-        
-        resident_plate_growth = np.sum(plate_resident.N, axis = 0)
-        temp_index = np.where(resident_plate_growth == np.max(resident_plate_growth))[0][0] # Find the well with the highest biomass
-        temp_column_t0 = plate_resident_t0["W" + str(temp_index)]
-        temp_column_t1 = plate_resident_t1["W" + str(temp_index)] # Pick the best growth community as the invader community
-        
-        # Dupliate the chosen community to the whole plate
-        temp_df_t0 = pd.DataFrame()
-        temp_df_t1 = pd.DataFrame()
-        for i in range(assumptions["n_wells"]):
-            temp_df_t0["W" + str(i)] = temp_column_t0
-            temp_df_t1["W" + str(i)] = temp_column_t1
-            
-        print("Finished passaging the resident community. The resident community has " + str(np.sum(temp_column_t1>0)) + " species.")
-        
-        # Add the invasion plate to the attr of community
-        setattr(plate, "resident_plate_t0", temp_df_t0)
-        setattr(plate, "resident_plate_t1", temp_df_t1)
+        print("Finished passaging the invader (or resident) community. The community has " + str(np.sum(temp_column_t1>0)) + " species.")
+    
+        if params_simulation["selected_function"] == "f5_invader_growth":
+            # Add the invasion plate to the attr of community
+            setattr(plate, "invasion_plate_t0", temp_df_t0)
+            setattr(plate, "invasion_plate_t1", temp_df_t1)
+        elif params_simulation["selected_function"] == "f6_resident_growth":
+            # Add the resident plate to the attr of community
+            setattr(plate, "resident_plate_t0", temp_df_t0)
+            setattr(plate, "resident_plate_t1", temp_df_t1)
     
     return plate
 
