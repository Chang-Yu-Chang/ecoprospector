#!/usr/bin/env python3
# -*- coding: utf-8 -*-
"""
Created on Nov 27 2019
@author: changyuchang
"""

"""
Python functions for selection algorithms during plate passage in 96-well plates.
"""

import numpy as np
import scipy as sp
from functools import partial
  
def no_selection(community_function):
    """
    Direct well-to-well transfer without selection
    """
    # Read number of wells 
    n_wells = len(community_function)
    return np.eye(n_wells)

 
def select_top(community_function):
    """
    Select the top community 
    """
    # Read number of wells 
    n_wells = len(community_function)
    
    # Winner wells
    winner_index = np.where(community_function >= np.max(community_function))[0][::-1] # Reverse the list so the higher 
    
    # Transfer matrix
    transfer_matrix = np.zeros((n_wells,n_wells))
    t_new = range(n_wells) # New wells
    t_old = list(winner_index) * n_wells # Old wells
        
    # Fill in the transfer matrix
    for i in range(n_wells):
        transfer_matrix[t_new[i], t_old[i]] = 1
  
    return transfer_matrix


# Make selection algorithms with similar names 
## Select top n%
def temp_select_top(community_function, p):
    n_wells = len(community_function)
    sorted_community_function = np.sort(community_function)
    cut_off = sorted_community_function[int(np.round(len(community_function)*(1-p))) - 1]
    winner_index = np.where(community_function >= cut_off)[0][::-1] # Reverse the list so the higher 
    transfer_matrix = np.zeros((n_wells,n_wells))
    t_new = range(n_wells) # New wells
    t_old = list(winner_index) * int(np.round(1/p)) # Old wells
    for i in range(n_wells):
        transfer_matrix[t_new[i], t_old[i]] = 1
    return transfer_matrix

<<<<<<< HEAD
def select_top33percent(community_function, p = 0.33):
    """
    Select the top 33% communities 
    """
    # Read number of wells 
    n_wells = len(community_function)
    
    # Sort the community function in this transfer
    sorted_community_function = np.sort(community_function)
    
    # 25% cutoff for selecting communities
    cut_off = sorted_community_function[int(np.round(len(community_function)*(1-p))) - 1]
    
    # Winner wells
    winner_index = np.where(community_function >= cut_off)[0][::-1] # Reverse the list so the higher 
    
    # Transfer matrix
    transfer_matrix = np.zeros((n_wells,n_wells))
    t_new = range(n_wells) # New wells
    t_old = list(winner_index) * int(np.round(1/p)) # Old wells
        
    # Fill in the transfer matrix
    for i in range(n_wells):
        transfer_matrix[t_new[i], t_old[i]] = 1
  
    return transfer_matrix
=======
for i in [10, 15, 20, 25, 28, 30, 40, 50, 60]:
    globals()['select_top%spercent' %i] = partial(temp_select_top, p = i/100)
>>>>>>> 994f47ce

## Select top n% control
def temp_select_top_control(community_function, p):
    n_wells = len(community_function)
    sorted_community_function = community_function[list(np.argsort(np.random.uniform(size = n_wells)))] # Randomize function
    cut_off = sorted_community_function[int(np.round(len(community_function)*(1-p))) - 1]
    winner_index = np.where(community_function >= cut_off)[0][::-1] # Reverse the list so the higher 
    transfer_matrix = np.zeros((n_wells,n_wells))
    t_new = range(n_wells) # New wells
    t_old = list(winner_index) * int(np.round(1/p)) # Old wells
    for i in range(n_wells):
        transfer_matrix[t_new[i], t_old[i]] = 1
    return transfer_matrix

for i in [10, 15, 20, 25, 28, 30, 40, 50, 60]:
    globals()['select_top%spercent_control' %i] = partial(temp_select_top_control, p = i/100)


## Pooling
def temp_pool_top(community_function, p):
    n_wells = len(community_function)
    sorted_community_function = np.sort(community_function)
    cut_off = sorted_community_function[int(np.round(len(community_function)*(1-p))) - 1]
    winner_index = np.where(community_function > cut_off)[0][::-1] # Reverse the list so the higher 
    transfer_matrix = np.zeros((n_wells,n_wells))
    transfer_matrix[:, winner_index] = 1
    return transfer_matrix

for i in [10, 15, 20, 25, 28, 30, 40, 50, 60]:
    globals()['pool_top%spercent' %i] = partial(temp_pool_top, p = i/100)

## Pooling control
def temp_pool_top_control(community_function, p):
    n_wells = len(community_function)
    sorted_community_function = community_function[list(np.argsort(np.random.uniform(size = n_wells)))] # Randomize function
    cut_off = sorted_community_function[int(np.round(len(community_function)*(1-p))) - 1]
    winner_index = np.where(community_function > cut_off)[0][::-1] # Reverse the list so the higher 
    transfer_matrix = np.zeros((n_wells,n_wells))
    transfer_matrix[:, winner_index] = 1
    return transfer_matrix

for i in [10, 15, 20, 25, 28, 30, 40, 50, 60]:
    globals()['pool_top%spercent_control' %i] = partial(temp_pool_top_control, p = i/100)



# Other algorithms
def Williams2007a(community_function):
    """
    Williams2007a
    Select the top community and impose an bottleneck
    """
    n_wells = len(community_function)
    sorted_community_function = np.sort(community_function)
    winner_index = np.where(community_function == np.max(community_function))[0][::-1] 
    transfer_matrix = np.zeros((n_wells,n_wells))
    t_new = range(n_wells) # New wells
    t_old = list(winner_index) * n_wells # Old wells
    for i in range(n_wells):
        transfer_matrix[t_new[i], t_old[i]] = 10**(-4) # An additional strong bottleneck
    return transfer_matrix


def Williams2007b(community_function, p = 0.2):
    """
    Williams2007b
    Select and pool the top 20% community and impose an bottleneck
    """
    n_wells = len(community_function)
    sorted_community_function = np.sort(community_function)
    cut_off = sorted_community_function[int(np.round(len(community_function)*(1-p))) - 1]
    winner_index = np.where(community_function > cut_off)[0][::-1]
    transfer_matrix = np.zeros((n_wells,n_wells))
    transfer_matrix[:, winner_index] = 10**(-4) # An additional strong bottleneck
    return transfer_matrix


# All directed selection algorithm: keep the top and perturb
def pair_top(community_function):
    """
    Pair the top communities. Each pairwise combination has roughly two replicates
    """
    import itertools

    # Read number of wells
    n_wells = len(community_function)

    # Compute the cutoff based on the number of wells
    cut_off_percent = (np.sqrt(n_wells))/n_wells

    # Sort the community function in this transfer
    sorted_community_function = np.sort(community_function)

    # Community function value cutoff for selecting communities    
    cut_off = sorted_community_function[int(np.round(len(community_function)*(1-cut_off_percent)))]

    # Winner wells
    winner_index = np.where(community_function >= cut_off)[0] # Reverse the list so the higher 
    pairs_list = list(itertools.combinations(winner_index, 2)) # Pair list based on the winer wells

    # Transfer matrix
    transfer_matrix = np.zeros((n_wells,n_wells))
    t_new = range(n_wells) # New wells
    t_old = list(winner_index) + pairs_list * (int(np.round(1/cut_off_percent)) + 1) # Old wells
 
    # Fill in the transfer matrix
    for i in range(n_wells):
        transfer_matrix[t_new[i], t_old[i]] = 1

    return transfer_matrix

def coalescence(community_function):
    """
    Select the top community and coalesce with all other communities (including self)
    """
    # Read number of wells 
    n_wells = len(community_function)
    
    # Winner wells
    winner_index = np.where(community_function >= np.max(community_function))[0][::-1] # Reverse the list so the higher 
    
    # Transfer matrix
    transfer_matrix = np.eye(n_wells)
    t_new = range(n_wells) # New wells
    t_old = list(winner_index) * n_wells # Old wells
        
    # Fill in the transfer matrix
    for i in range(n_wells):
        transfer_matrix[t_new[i], t_old[i]] = 1
    return transfer_matrix


def directed_selection_select(community_function):
    """
    Select an keep the top communities, and coalesce top community replicates with migrant communities in the rest of the well
    
    This is only the transfer part of the selection algorithm. It has to work with the migration algorithm `direct_selection_migrate()`
    """
    # Number of cells
    n = len(community_function)
    
    # Compute the cutoff based on the number of wells
    cut_off_percent = (np.sqrt(n))/n

    # Sort the community function in this transfer
    sorted_community_function = np.sort(community_function)

    # Community function value cutoff for selecting communities    
    cut_off = sorted_community_function[int(np.round(len(community_function)*(1-cut_off_percent)))]

    # Winner wells
    winner_index = np.where(community_function >= cut_off)[0][::-1]
    
    # Transfer matrix
    transfer_matrix = np.zeros((n,n))
    t_new = range(n) # New wells
    t_old = list(winner_index) + list(winner_index) * (int(np.round(1/cut_off_percent)) + 1) 
    
    # Fill in the transfer matrix
    for i in range(n):
        transfer_matrix[t_new[i], t_old[i]] = 1
    
    return transfer_matrix

<|MERGE_RESOLUTION|>--- conflicted
+++ resolved
@@ -58,37 +58,8 @@
         transfer_matrix[t_new[i], t_old[i]] = 1
     return transfer_matrix
 
-<<<<<<< HEAD
-def select_top33percent(community_function, p = 0.33):
-    """
-    Select the top 33% communities 
-    """
-    # Read number of wells 
-    n_wells = len(community_function)
-    
-    # Sort the community function in this transfer
-    sorted_community_function = np.sort(community_function)
-    
-    # 25% cutoff for selecting communities
-    cut_off = sorted_community_function[int(np.round(len(community_function)*(1-p))) - 1]
-    
-    # Winner wells
-    winner_index = np.where(community_function >= cut_off)[0][::-1] # Reverse the list so the higher 
-    
-    # Transfer matrix
-    transfer_matrix = np.zeros((n_wells,n_wells))
-    t_new = range(n_wells) # New wells
-    t_old = list(winner_index) * int(np.round(1/p)) # Old wells
-        
-    # Fill in the transfer matrix
-    for i in range(n_wells):
-        transfer_matrix[t_new[i], t_old[i]] = 1
-  
-    return transfer_matrix
-=======
 for i in [10, 15, 20, 25, 28, 30, 40, 50, 60]:
     globals()['select_top%spercent' %i] = partial(temp_select_top, p = i/100)
->>>>>>> 994f47ce
 
 ## Select top n% control
 def temp_select_top_control(community_function, p):
